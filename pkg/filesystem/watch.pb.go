// Code generated by protoc-gen-go. DO NOT EDIT.
// source: filesystem/watch.proto

package filesystem

import (
	fmt "fmt"
	proto "github.com/golang/protobuf/proto"
	math "math"
)

// Reference imports to suppress errors if they are not otherwise used.
var _ = proto.Marshal
var _ = fmt.Errorf
var _ = math.Inf

// This is a compile-time assertion to ensure that this generated file
// is compatible with the proto package it is being compiled against.
// A compilation error at this line likely means your copy of the
// proto package needs to be updated.
const _ = proto.ProtoPackageIsVersion3 // please upgrade the proto package

// WatchMode specifies the mode for filesystem watching.
type WatchMode int32

const (
	// WatchMode_WatchModeDefault represents an unspecified watch mode. It
	// should be converted to one of the following values based on the desired
	// default behavior.
	WatchMode_WatchModeDefault WatchMode = 0
	// WatchMode_WatchModePortable specifies that native recursive watching
	// should be used to monitor paths on systems that support it if those paths
	// fall under the home directory. In these cases, a watch on the entire home
	// directory is established and filtered for events pertaining to the
	// specified path. On all other systems and for all other paths, poll-based
	// watching is used.
	WatchMode_WatchModePortable WatchMode = 1
	// WatchMode_WatchModeForcePoll specifies that only poll-based watching
	// should be used.
	WatchMode_WatchModeForcePoll WatchMode = 2
	// WatchMode_WatchModeNoWatch specifies that no watching should be used
	// (i.e. no events should be generated).
	WatchMode_WatchModeNoWatch WatchMode = 3
)

var WatchMode_name = map[int32]string{
	0: "WatchModeDefault",
	1: "WatchModePortable",
	2: "WatchModeForcePoll",
	3: "WatchModeNoWatch",
}

var WatchMode_value = map[string]int32{
	"WatchModeDefault":   0,
	"WatchModePortable":  1,
	"WatchModeForcePoll": 2,
	"WatchModeNoWatch":   3,
}

func (x WatchMode) String() string {
	return proto.EnumName(WatchMode_name, int32(x))
}

func (WatchMode) EnumDescriptor() ([]byte, []int) {
<<<<<<< HEAD
	return fileDescriptor_watch_e811ad5dff8386ba, []int{0}
=======
	return fileDescriptor_49e0fcda258eb001, []int{0}
>>>>>>> 953e7b20
}

func init() {
	proto.RegisterEnum("filesystem.WatchMode", WatchMode_name, WatchMode_value)
}

<<<<<<< HEAD
func init() { proto.RegisterFile("filesystem/watch.proto", fileDescriptor_watch_e811ad5dff8386ba) }

var fileDescriptor_watch_e811ad5dff8386ba = []byte{
=======
func init() { proto.RegisterFile("filesystem/watch.proto", fileDescriptor_49e0fcda258eb001) }

var fileDescriptor_49e0fcda258eb001 = []byte{
>>>>>>> 953e7b20
	// 162 bytes of a gzipped FileDescriptorProto
	0x1f, 0x8b, 0x08, 0x00, 0x00, 0x00, 0x00, 0x00, 0x02, 0xff, 0xe2, 0x12, 0x4b, 0xcb, 0xcc, 0x49,
	0x2d, 0xae, 0x2c, 0x2e, 0x49, 0xcd, 0xd5, 0x2f, 0x4f, 0x2c, 0x49, 0xce, 0xd0, 0x2b, 0x28, 0xca,
	0x2f, 0xc9, 0x17, 0xe2, 0x42, 0x88, 0x6b, 0xa5, 0x71, 0x71, 0x86, 0x83, 0xa4, 0x7c, 0xf3, 0x53,
	0x52, 0x85, 0x44, 0xb8, 0x04, 0xe0, 0x1c, 0x97, 0xd4, 0xb4, 0xc4, 0xd2, 0x9c, 0x12, 0x01, 0x06,
	0x21, 0x51, 0x2e, 0x41, 0xb8, 0x68, 0x40, 0x7e, 0x51, 0x49, 0x62, 0x52, 0x4e, 0xaa, 0x00, 0xa3,
	0x90, 0x18, 0x97, 0x10, 0x5c, 0xd8, 0x2d, 0xbf, 0x28, 0x39, 0x35, 0x20, 0x3f, 0x27, 0x47, 0x80,
	0x09, 0xc5, 0x10, 0xbf, 0x7c, 0x30, 0x53, 0x80, 0xd9, 0x49, 0x27, 0x4a, 0x2b, 0x3d, 0xb3, 0x24,
	0xa3, 0x34, 0x49, 0x2f, 0x39, 0x3f, 0x57, 0x3f, 0x23, 0xb1, 0x2c, 0x3f, 0x59, 0x37, 0x33, 0x5f,
	0x3f, 0xb7, 0xb4, 0x24, 0x31, 0x3d, 0x35, 0x4f, 0xbf, 0x20, 0x3b, 0x5d, 0x1f, 0xe1, 0xaa, 0x24,
	0x36, 0xb0, 0x43, 0x8d, 0x01, 0x01, 0x00, 0x00, 0xff, 0xff, 0xdc, 0x6d, 0x93, 0x5e, 0xc2, 0x00,
	0x00, 0x00,
}<|MERGE_RESOLUTION|>--- conflicted
+++ resolved
@@ -62,26 +62,16 @@
 }
 
 func (WatchMode) EnumDescriptor() ([]byte, []int) {
-<<<<<<< HEAD
-	return fileDescriptor_watch_e811ad5dff8386ba, []int{0}
-=======
 	return fileDescriptor_49e0fcda258eb001, []int{0}
->>>>>>> 953e7b20
 }
 
 func init() {
 	proto.RegisterEnum("filesystem.WatchMode", WatchMode_name, WatchMode_value)
 }
 
-<<<<<<< HEAD
-func init() { proto.RegisterFile("filesystem/watch.proto", fileDescriptor_watch_e811ad5dff8386ba) }
-
-var fileDescriptor_watch_e811ad5dff8386ba = []byte{
-=======
 func init() { proto.RegisterFile("filesystem/watch.proto", fileDescriptor_49e0fcda258eb001) }
 
 var fileDescriptor_49e0fcda258eb001 = []byte{
->>>>>>> 953e7b20
 	// 162 bytes of a gzipped FileDescriptorProto
 	0x1f, 0x8b, 0x08, 0x00, 0x00, 0x00, 0x00, 0x00, 0x02, 0xff, 0xe2, 0x12, 0x4b, 0xcb, 0xcc, 0x49,
 	0x2d, 0xae, 0x2c, 0x2e, 0x49, 0xcd, 0xd5, 0x2f, 0x4f, 0x2c, 0x49, 0xce, 0xd0, 0x2b, 0x28, 0xca,
