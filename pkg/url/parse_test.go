--- conflicted
+++ resolved
@@ -357,12 +357,14 @@
 	test.run(t)
 }
 
-<<<<<<< HEAD
 func TestParseCustomInvalidScheme(t *testing.T) {
 	test := parseTestCase{
 		raw:  "5http://example.org/",
 		fail: true,
-=======
+	}
+	test.run(t)
+}
+
 func TestParseDockerWithBetaSpecificVariables(t *testing.T) {
 	test := parseTestCase{
 		raw:  "docker://cøntainer/пат/to/the file",
@@ -416,19 +418,21 @@
 				DockerCertPathEnvironmentVariable:  "",
 			},
 		},
->>>>>>> 953e7b20
-	}
-	test.run(t)
-}
-
-<<<<<<< HEAD
+	}
+	test.run(t)
+}
+
 func TestParseCustom(t *testing.T) {
 	test := parseTestCase{
 		raw: "htt-...+p://example.org/",
 		expected: &URL{
 			Protocol: Protocol_Custom,
 			Path:     "htt-...+p://example.org/",
-=======
+		},
+	}
+	test.run(t)
+}
+
 func TestParseDockerWithUsernameUserRelativePathAndAlphaSpecificVariables(t *testing.T) {
 	test := parseTestCase{
 		raw:   "docker://üsér@cøntainer/~otheruser/пат/to/the file",
@@ -444,7 +448,6 @@
 				DockerTLSVerifyEnvironmentVariable: defaultDockerTLSVerify,
 				DockerCertPathEnvironmentVariable:  "",
 			},
->>>>>>> 953e7b20
 		},
 	}
 	test.run(t)
