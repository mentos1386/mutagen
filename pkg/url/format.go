package url

import (
	"fmt"
)

// Format formats a URL into a human-readable (and reparsable) format.
func (u *URL) Format(environmentPrefix string) string {
	if u.Protocol == Protocol_Local {
		return u.formatLocal()
	} else if u.Protocol == Protocol_SSH {
		return u.formatSSH()
<<<<<<< HEAD
	} else if u.Protocol == Protocol_Custom {
		return u.formatCustom()
=======
	} else if u.Protocol == Protocol_Docker {
		return u.formatDocker(environmentPrefix)
>>>>>>> 953e7b20
	}
	panic("unknown URL protocol")
}

// formatLocal formats a local URL.
func (u *URL) formatLocal() string {
	return u.Path
}

// formatSSH formats an SSH URL into an SCP-style URL.
func (u *URL) formatSSH() string {
	// Create the base result.
	result := u.Hostname

	// Add username if present.
	if u.Username != "" {
		result = fmt.Sprintf("%s@%s", u.Username, result)
	}

	// Add port if present.
	if u.Port != 0 {
		result = fmt.Sprintf("%s:%d", result, u.Port)
	}

	// Add path.
	result = fmt.Sprintf("%s:%s", result, u.Path)

	// Done.
	return result
}

<<<<<<< HEAD
// formatCustom formats a custom URL. We treat custom URLs as opaque and simply
// return their value.
func (u *URL) formatCustom() string {
	return u.Path
=======
// invalidDockerURLFormat is the value returned by formatDocker when a URL is
// provided that breaks invariants.
const invalidDockerURLFormat = "<invalid-docker-url>"

// formatDocker formats a Docker URL.
func (u *URL) formatDocker(environmentPrefix string) string {
	// Start with the container name.
	result := u.Hostname

	// Append the path. If this is a home-directory-relative path or a Windows
	// path, then we need to prepend a slash.
	if u.Path == "" {
		return invalidDockerURLFormat
	} else if u.Path[0] == '/' {
		result += u.Path
	} else if u.Path[0] == '~' || isWindowsPath(u.Path) {
		result += fmt.Sprintf("/%s", u.Path)
	} else {
		return invalidDockerURLFormat
	}

	// Add username if present.
	if u.Username != "" {
		result = fmt.Sprintf("%s@%s", u.Username, result)
	}

	// Add the scheme.
	result = dockerURLPrefix + result

	// Add environment variable information if requested.
	if environmentPrefix != "" {
		for _, variable := range DockerEnvironmentVariables {
			result += fmt.Sprintf("%s%s=%s", environmentPrefix, variable, u.Environment[variable])
		}
	}

	// Done.
	return result
>>>>>>> 953e7b20
}<|MERGE_RESOLUTION|>--- conflicted
+++ resolved
@@ -10,13 +10,10 @@
 		return u.formatLocal()
 	} else if u.Protocol == Protocol_SSH {
 		return u.formatSSH()
-<<<<<<< HEAD
 	} else if u.Protocol == Protocol_Custom {
 		return u.formatCustom()
-=======
 	} else if u.Protocol == Protocol_Docker {
 		return u.formatDocker(environmentPrefix)
->>>>>>> 953e7b20
 	}
 	panic("unknown URL protocol")
 }
@@ -48,12 +45,12 @@
 	return result
 }
 
-<<<<<<< HEAD
 // formatCustom formats a custom URL. We treat custom URLs as opaque and simply
 // return their value.
 func (u *URL) formatCustom() string {
 	return u.Path
-=======
+}
+
 // invalidDockerURLFormat is the value returned by formatDocker when a URL is
 // provided that breaks invariants.
 const invalidDockerURLFormat = "<invalid-docker-url>"
@@ -92,5 +89,4 @@
 
 	// Done.
 	return result
->>>>>>> 953e7b20
 }