syntax = "proto3";

package url;

option go_package = "github.com/havoc-io/mutagen/pkg/url";

enum Protocol {
    Local = 0;
    SSH = 1;
<<<<<<< HEAD
    Custom = 2;
=======
    // Enumeration value 2 is reserved for custom protocols.
    // Enumeration values 3-10 are reserved for core protocols.
    Docker = 11;
>>>>>>> 953e7b20
}

message URL {
    Protocol protocol = 1;
    string username = 2;
    string hostname = 3;
    uint32 port = 4;
    string path = 5;
    map<string, string> environment = 6;
}<|MERGE_RESOLUTION|>--- conflicted
+++ resolved
@@ -7,13 +7,9 @@
 enum Protocol {
     Local = 0;
     SSH = 1;
-<<<<<<< HEAD
     Custom = 2;
-=======
-    // Enumeration value 2 is reserved for custom protocols.
     // Enumeration values 3-10 are reserved for core protocols.
     Docker = 11;
->>>>>>> 953e7b20
 }
 
 message URL {
