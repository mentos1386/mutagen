package url

import (
	"testing"
)

func TestURLEnsureValidNilInvalid(t *testing.T) {
	var invalid *URL
	if invalid.EnsureValid() == nil {
		t.Error("nil URL marked as valid")
	}
}

func TestURLEnsureValidLocalUsernameInvalid(t *testing.T) {
	invalid := &URL{
		Username: "george",
		Path:     "some/path",
	}
	if invalid.EnsureValid() == nil {
		t.Error("invalid URL classified as valid")
	}
}

func TestURLEnsureValidLocalHostnameInvalid(t *testing.T) {
	invalid := &URL{
		Hostname: "somehost",
		Path:     "some/path",
	}
	if invalid.EnsureValid() == nil {
		t.Error("invalid URL classified as valid")
	}
}

func TestURLEnsureValidLocalPortInvalid(t *testing.T) {
	invalid := &URL{
		Port: 22,
		Path: "some/path",
	}
	if invalid.EnsureValid() == nil {
		t.Error("invalid URL classified as valid")
	}
}

func TestURLEnsureValidLocalEmptyPathInvalid(t *testing.T) {
	invalid := &URL{}
	if invalid.EnsureValid() == nil {
		t.Error("invalid URL classified as valid")
	}
}

func TestURLEnsureValidLocalEnvironmentVariablesInvalid(t *testing.T) {
	invalid := &URL{
		Path: "some/path",
		Environment: map[string]string{
			"key": "value",
		},
	}
	if invalid.EnsureValid() == nil {
		t.Error("invalid URL classified as valid")
	}
}

func TestURLEnsureValidLocal(t *testing.T) {
	valid := &URL{Path: "some/path"}
	if err := valid.EnsureValid(); err != nil {
		t.Error("valid URL classified as invalid")
	}
}

func TestURLEnsureValidSSHEmptyHostnameInvalid(t *testing.T) {
	invalid := &URL{
		Protocol: Protocol_SSH,
		Path:     "some/path",
	}
	if invalid.EnsureValid() == nil {
		t.Error("invalid URL classified as valid")
	}
}

func TestURLEnsureValidSSHEmptyPathInvalid(t *testing.T) {
	invalid := &URL{
		Protocol: Protocol_SSH,
	}
	if invalid.EnsureValid() == nil {
		t.Error("invalid URL classified as valid")
	}
}

func TestURLEnsureValidSSHEnvironmentVariablesInvalid(t *testing.T) {
	invalid := &URL{
		Protocol: Protocol_SSH,
		Username: "george",
		Hostname: "washington",
		Port:     22,
		Path:     "~/path",
		Environment: map[string]string{
			"key": "value",
		},
	}
	if invalid.EnsureValid() == nil {
		t.Error("invalid URL classified as valid")
	}
}

func TestURLEnsureValidSSH(t *testing.T) {
	valid := &URL{
		Protocol: Protocol_SSH,
		Username: "george",
		Hostname: "washington",
		Port:     22,
		Path:     "~/path",
	}
	if err := valid.EnsureValid(); err != nil {
		t.Error("valid URL classified as invalid")
	}
}

<<<<<<< HEAD
func TestURLEnsureValidCustomUsernameInvalid(t *testing.T) {
	invalid := &URL{
		Protocol: Protocol_Custom,
		Username: "george",
		Path:     "custom://example.org/some/path",
=======
func TestURLEnsureValidDockerPortInvalid(t *testing.T) {
	invalid := &URL{
		Protocol: Protocol_Docker,
		Username: "george",
		Hostname: "washington",
		Port:     50,
		Path:     "~/path",
>>>>>>> 953e7b20
	}
	if invalid.EnsureValid() == nil {
		t.Error("invalid URL classified as valid")
	}
}

<<<<<<< HEAD
func TestURLEnsureValidCustomHostnameInvalid(t *testing.T) {
	invalid := &URL{
		Protocol: Protocol_Custom,
		Hostname: "somehost",
		Path:     "custom://example.org/some/path",
	}
	if invalid.EnsureValid() == nil {
		t.Error("invalid URL classified as valid")
	}
}

func TestURLEnsureValidCustomPortInvalid(t *testing.T) {
	invalid := &URL{
		Protocol: Protocol_Custom,
		Port:     22,
		Path:     "custom://example.org/some/path",
=======
func TestURLEnsureValidDockerEmptyPathInvalid(t *testing.T) {
	invalid := &URL{
		Protocol: Protocol_Docker,
		Username: "george",
		Hostname: "washington",
		Path:     "",
>>>>>>> 953e7b20
	}
	if invalid.EnsureValid() == nil {
		t.Error("invalid URL classified as valid")
	}
}

<<<<<<< HEAD
func TestURLEnsureValidCustomEmptyURLInvalid(t *testing.T) {
	invalid := &URL{
		Protocol: Protocol_Custom,
=======
func TestURLEnsureValidDockerBadPathInvalid(t *testing.T) {
	invalid := &URL{
		Protocol: Protocol_Docker,
		Username: "george",
		Hostname: "washington",
		Path:     "$path",
>>>>>>> 953e7b20
	}
	if invalid.EnsureValid() == nil {
		t.Error("invalid URL classified as valid")
	}
}

<<<<<<< HEAD
func TestURLEnsureValidCustomEmptySchemeURLInvalid(t *testing.T) {
	invalid := &URL{
		Protocol: Protocol_Custom,
		Path:     "://example.org/some/path",
	}
	if invalid.EnsureValid() == nil {
		t.Error("invalid URL classified as valid")
	}
}

func TestURLEnsureValidCustomInvalidSchemeURLInvalid(t *testing.T) {
	invalid := &URL{
		Protocol: Protocol_Custom,
		Path:     "5://example.org/some/path",
	}
	if invalid.EnsureValid() == nil {
		t.Error("invalid URL classified as valid")
	}
}

func TestURLEnsureValidCustomSchemelessURLInvalid(t *testing.T) {
	invalid := &URL{
		Protocol: Protocol_Custom,
		Path:     "/some/path",
	}
	if invalid.EnsureValid() == nil {
		t.Error("invalid URL classified as valid")
	}
}

func TestURLEnsureValidCustom(t *testing.T) {
	valid := &URL{
		Protocol: Protocol_Custom,
		Path:     "custom://example.org/some/path",
=======
func TestURLEnsureValidDockerHomeRelativePath(t *testing.T) {
	valid := &URL{
		Protocol: Protocol_Docker,
		Username: "george",
		Hostname: "washington",
		Path:     "~/path",
	}
	if err := valid.EnsureValid(); err != nil {
		t.Error("valid URL classified as invalid")
	}
}

func TestURLEnsureValidDockerUserRelativePath(t *testing.T) {
	valid := &URL{
		Protocol: Protocol_Docker,
		Username: "george",
		Hostname: "washington",
		Path:     "~otheruser/path",
	}
	if err := valid.EnsureValid(); err != nil {
		t.Error("valid URL classified as invalid")
	}
}

func TestURLEnsureValidDockerWindowsPath(t *testing.T) {
	valid := &URL{
		Protocol: Protocol_Docker,
		Username: "george",
		Hostname: "washington",
		Path:     `C:\path`,
	}
	if err := valid.EnsureValid(); err != nil {
		t.Error("valid URL classified as invalid")
	}
}

func TestURLEnsureValidDocker(t *testing.T) {
	valid := &URL{
		Protocol: Protocol_Docker,
		Username: "george",
		Hostname: "washington",
		Path:     "/path",
>>>>>>> 953e7b20
	}
	if err := valid.EnsureValid(); err != nil {
		t.Error("valid URL classified as invalid")
	}
}<|MERGE_RESOLUTION|>--- conflicted
+++ resolved
@@ -115,13 +115,16 @@
 	}
 }
 
-<<<<<<< HEAD
 func TestURLEnsureValidCustomUsernameInvalid(t *testing.T) {
 	invalid := &URL{
 		Protocol: Protocol_Custom,
 		Username: "george",
 		Path:     "custom://example.org/some/path",
-=======
+	}
+	if invalid.EnsureValid() == nil {
+		t.Error("invalid URL classified as valid")
+	}
+}
 func TestURLEnsureValidDockerPortInvalid(t *testing.T) {
 	invalid := &URL{
 		Protocol: Protocol_Docker,
@@ -129,14 +132,12 @@
 		Hostname: "washington",
 		Port:     50,
 		Path:     "~/path",
->>>>>>> 953e7b20
-	}
-	if invalid.EnsureValid() == nil {
-		t.Error("invalid URL classified as valid")
-	}
-}
-
-<<<<<<< HEAD
+	}
+	if invalid.EnsureValid() == nil {
+		t.Error("invalid URL classified as valid")
+	}
+}
+
 func TestURLEnsureValidCustomHostnameInvalid(t *testing.T) {
 	invalid := &URL{
 		Protocol: Protocol_Custom,
@@ -153,39 +154,45 @@
 		Protocol: Protocol_Custom,
 		Port:     22,
 		Path:     "custom://example.org/some/path",
-=======
+	}
+	if invalid.EnsureValid() == nil {
+		t.Error("invalid URL classified as valid")
+	}
+}
+
 func TestURLEnsureValidDockerEmptyPathInvalid(t *testing.T) {
 	invalid := &URL{
 		Protocol: Protocol_Docker,
 		Username: "george",
 		Hostname: "washington",
 		Path:     "",
->>>>>>> 953e7b20
-	}
-	if invalid.EnsureValid() == nil {
-		t.Error("invalid URL classified as valid")
-	}
-}
-
-<<<<<<< HEAD
+	}
+	if invalid.EnsureValid() == nil {
+		t.Error("invalid URL classified as valid")
+	}
+}
+
 func TestURLEnsureValidCustomEmptyURLInvalid(t *testing.T) {
 	invalid := &URL{
 		Protocol: Protocol_Custom,
-=======
+	}
+	if invalid.EnsureValid() == nil {
+		t.Error("invalid URL classified as valid")
+	}
+}
+
 func TestURLEnsureValidDockerBadPathInvalid(t *testing.T) {
 	invalid := &URL{
 		Protocol: Protocol_Docker,
 		Username: "george",
 		Hostname: "washington",
 		Path:     "$path",
->>>>>>> 953e7b20
-	}
-	if invalid.EnsureValid() == nil {
-		t.Error("invalid URL classified as valid")
-	}
-}
-
-<<<<<<< HEAD
+	}
+	if invalid.EnsureValid() == nil {
+		t.Error("invalid URL classified as valid")
+	}
+}
+
 func TestURLEnsureValidCustomEmptySchemeURLInvalid(t *testing.T) {
 	invalid := &URL{
 		Protocol: Protocol_Custom,
@@ -220,7 +227,12 @@
 	valid := &URL{
 		Protocol: Protocol_Custom,
 		Path:     "custom://example.org/some/path",
-=======
+	}
+	if err := valid.EnsureValid(); err != nil {
+		t.Error("valid URL classified as invalid")
+	}
+}
+
 func TestURLEnsureValidDockerHomeRelativePath(t *testing.T) {
 	valid := &URL{
 		Protocol: Protocol_Docker,
@@ -263,7 +275,6 @@
 		Username: "george",
 		Hostname: "washington",
 		Path:     "/path",
->>>>>>> 953e7b20
 	}
 	if err := valid.EnsureValid(); err != nil {
 		t.Error("valid URL classified as invalid")
