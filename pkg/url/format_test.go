--- conflicted
+++ resolved
@@ -94,7 +94,6 @@
 	test.run(t)
 }
 
-<<<<<<< HEAD
 func TestFormatCustom(t *testing.T) {
 	test := &formatTestCase{
 		url: &URL{
@@ -102,7 +101,10 @@
 			Path:     "custom://example.org/some/path",
 		},
 		expected: "custom://example.org/some/path",
-=======
+	}
+	test.run(t)
+}
+
 func TestFormatDockerInvalidEmptyPath(t *testing.T) {
 	test := &formatTestCase{
 		url: &URL{
@@ -192,7 +194,6 @@
 		},
 		environmentPrefix: "|",
 		expected:          `docker://container/C:\A\Windows\File Path |DOCKER_HOST=unix:///path/to/docker.sock|DOCKER_TLS_VERIFY=true|DOCKER_CERT_PATH=`,
->>>>>>> 953e7b20
 	}
 	test.run(t)
 }